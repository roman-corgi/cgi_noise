"""
This script simulates an astronomical observation scenario, specifically for exoplanet imaging. 
It calculates various parameters related to the target star and planet, instrument performance, 
and ultimately estimates the time required to achieve a desired signal-to-noise ratio (SNR) 
for detecting the exoplanet.

The script performs the following major steps:
1.  Loads a scenario configuration from a YAML file.
2.  Defines astronomical and instrument constants.
3.  Sets up the target host star and exoplanet parameters.
4.  Loads required CSV data files for coronagraph, detector, throughput, etc.
5.  Calculates the planet's working angle.
6.  Determines contrast stability parameters.
7.  Sets up coronagraph and focal plane parameters.
8.  Calculates star and planet flux.
9.  Estimates background zodi and speckle flux.
10. Computes core photon rates (planet, speckle, zodi).
11. Determines optimal frame time and differential quantum efficiency (dQE).
12. Accounts for Reference Differential Imaging (RDI) noise penalties.
13. Calculates detector noise rates.
14. Computes variance rates and residual speckle rates.
15. Calculates the time to achieve the desired SNR.

Uses external libraries: 'unitsConstants' for physical unit conversions and 
'cginoiselib' for specialized astronomical and instrument calculations.
"""

import os
import math
from datetime import datetime
import unitsConstants as uc
import cginoiselib as fl
from dataclasses import dataclass
import numpy as np
import yaml
import sys
from prettytable import PrettyTable

current_dir = os.getcwd()
print(f"Working directory: {current_dir}")
current_datetime = datetime.now()
print(f"Run started at: {current_datetime}")

# === Scenario Selection ===
# Load scenario configuration from a YAML file.
scenario_filename = 'SCEN_IMG_NFOV_B1_HLC_TVAC.yaml'
scenFolder = fl.open_folder("EBcsvData", "Scenarios")
try:
    with open(scenFolder[scenario_filename], "r") as file:
        config = yaml.safe_load(file)
except FileNotFoundError:
    print("Error: config.yaml not found!")
    sys.exit(1)
except yaml.YAMLError as e:
    print(f"Error parsing YAML: {e}")
    sys.exit(1)

# === Constants ===
# Define fundamental physical and instrument constants.
DPM = 2.363 * uc.meter
lam = config['instrument']['wavelength']
lamD = lam / DPM
intTimeDutyFactor = config['instrument']['dutyFactor']

print(f"Wavelength: {lam / uc.nm} nm")
print(f"Lambda/D: {lamD / uc.mas:.3f} mas")

# === Define Host Star and Planet ===
# Uses the Target class from cginoiselib to define the exoplanetary system.
target = fl.Target(
    v_mag=5.0,
    dist_pc=10.0,
    specType='g0v',
    phaseAng_deg=65,
<<<<<<< HEAD
    sma_AU=4.1535,
    radius_Rjup=5.6211,
    geomAlb_ag=0.44765,
=======
    sma_AU=5,
    radius_Rjup=1,
    geomAlb_ag=0.3,
>>>>>>> 3e681f43
    exoZodi=1,
)

# === User-defined inputs ===
# Define observation parameters and constraints.
allocatedTime = 100 * uc.hour
monthsAtL2 = 21
frameTime = 10.0 * uc.second
isPhotonCounting = True  # or False, depending on the mode


usableTinteg = intTimeDutyFactor * allocatedTime

sep_mas = target.phaseAng_to_sep(target.sma_AU, target.dist_pc, target.phaseAng_deg)
target.albedo = target.albedo_from_geomAlbedo(target.phaseAng_deg, target.geomAlb_ag)

print(f"Separation: {sep_mas:.0f} mas")
print(f"Albedo: {target.albedo:.3f}")

# === Load Required CSV Files ===
# Load various instrument and atmospheric data from CSV files.
filenameList = fl.getScenFileNames(config)
CG_Data, QE_Data, DET_CBE_Data, STRAY_FRN_Data, THPT_Data, CAL_Data, CS_Data = fl.loadCSVs(filenameList)

# === Planet Working Angle ===
# Calculate the planet's working angle in units of lambda/D.
IWA, OWA = fl.workingAnglePars(CG_Data, CS_Data) # Inner and Outer Working Angles
planetWA = sep_mas * uc.mas / lamD  # Planet working angle

# Create a table with column headers
table = PrettyTable()
table.field_names = ['planet WA', 'phase, deg', 'dist, pc', 'sma, AU', 'sep, mas', 'lam/D, mas', "IWA", "OWA"]
table.add_row( [f'{planetWA:.2f}',f'{target.phaseAng_deg:.2f}', f"{target.dist_pc:.2f}", f'{target.sma_AU:.2f}', f'{sep_mas:.2f}', f'{lamD/uc.mas:.2f}', f'{IWA:.2f}',f'{OWA:.2f}' ] )
print(table)



tolerance = 0.05  # Tolerance for working angle adjustment

# Adjust planetWA to be exactly IWA or OWA if it's very close, or raise error if outside range.
if (IWA - tolerance) <= planetWA <= IWA:
    planetWA = IWA
elif OWA <= planetWA <= (OWA + tolerance):
    planetWA = OWA
elif planetWA < (IWA - tolerance) or planetWA > (OWA + tolerance):
    raise ValueError(f"Planet WA={planetWA:.1f} while IWA = {IWA:.1f} and OWA = {OWA:.1f} lam/D.")

print(f"Planet Working Angle: {planetWA:.2f} λ/D")

# === Contrast Stability Parameters ===
# Determine contrast stability parameters from loaded data.
CSprefix = 'ICBE_'
selDeltaC, rawContrast, SystematicCont, initStatRawContrast, \
    rawContrast, IntContStab, ExtContStab = fl.contrastStabilityPars(CSprefix, planetWA, CS_Data)

print(f"Raw Contrast: {rawContrast:.3e}")
print(f"Selected Delta Contrast: {selDeltaC:.3e}")

# === Coronagraph Slice Parameters ===
# Extract coronagraph parameters for the calculated working angle.
cg = fl.coronagraphParameters(CG_Data.df, planetWA, DPM)

# === Focal Plane Setup ===
# Configure focal plane attributes based on operational mode and instrument config.
opMode = config['instrument']['OpMode']
bandWidth = config['instrument']['bandwidth']
f_SR, CritLam, detPixSize_m, mpix, pixPlateSc = fl.getFocalPlaneAttributes(
    opMode,
    config,
    DET_CBE_Data,
    lam,
    bandWidth,
    DPM,
    cg.CGdesignWL,
    cg.omegaPSF
)

# === Sensor Inner Workings ===
# Caveats concerning the capabilities of the sensor being used
det_FWCserial = config['detector']['FWC_serial']

# === Star Flux ===
# Calculate the flux from the host star.
inBandFlux0_sum, inBandZeroMagFlux, starFlux = fl.getSpectra(target, lam, bandWidth)
print(f"Star Flux = {starFlux:.3e} ph/s/m^2")
TimeonRefStar_tRef_per_tTar = 0.25

# === Planet Flux ===
# Calculate the flux from the exoplanet.
fluxRatio = target.albedo * (target.radius_Rjup * uc.jupiterRadius / (target.sma_AU * uc.AU)) ** 2
planetFlux = fluxRatio * starFlux
print(f"Planet Flux = {planetFlux:.3e} ph/s/m^2")

# === Background Zodi and Speckle Flux ===
# Calculate flux from local and exo-zodiacal light, and speckles.

magLocalZodi = config['instrument']['LocZodi_magas2']    # Magnitude of local zodiacal light
magExoZodi_1AU = config['instrument']['ExoZodi_magas2']  # Magnitude of exo-zodiacal light at 1 AU
absMag = target.v_mag - 5 * math.log10(target.dist_pc / 10) # Absolute magnitude of the host star

locZodiAngFlux = inBandZeroMagFlux * 10 ** (-0.4 * magLocalZodi)
exoZodiAngFlux = inBandZeroMagFlux * 10 ** (-0.4 * (absMag - uc.sunAbsMag + magExoZodi_1AU)) / target.sma_AU**2 * target.exoZodi

exoZodiDistrib = "uniform"  # Distribution model for exo-zodiacal light. Options: "lumpy", "uniform", "falloff"

# Compute various throughputs based on the coronagraph and exo-zodi distribution.
thput, throughput_rates = fl.compute_throughputs(THPT_Data, cg, exoZodiDistrib)

planetThroughput  = throughput_rates["planet"]
speckleThroughput = throughput_rates["speckle"]
locZodiThroughput = throughput_rates["local_zodi"]
exoZodiThroughput = throughput_rates["exo_zodi"]

# Unobscured Collecting Aperture Area (obscuration accounted for separately in throughputs)
Acol = (np.pi / 4.0) * DPM**2

@dataclass
class corePhotonRates:
    """
    Dataclass to store the core photon rates from different sources at the detector.

    Attributes:
        planet (float): Photon rate from the exoplanet (photons/second).
        speckle (float): Photon rate from residual star light (speckles) (photons/second).
        locZodi (float): Photon rate from local zodiacal light (photons/second).
        exoZodi (float): Photon rate from exo-zodiacal light (photons/second).
        total (float): Sum of all core photon rates (photons/second).
    """
    planet:  float = planetFlux * planetThroughput * Acol 
    speckle: float = starFlux * rawContrast * cg.PSFpeakI * cg.CGintmpix * speckleThroughput * Acol 
    locZodi: float = locZodiAngFlux * cg.omegaPSF * locZodiThroughput * Acol 
    exoZodi: float = exoZodiAngFlux * cg.omegaPSF * exoZodiThroughput * Acol  
    total:   float = planet + speckle + locZodi + exoZodi
cphrate = corePhotonRates()


# === Frame Time and dQE Calculation ===
# Determine the optimal frame time and detector's differential Quantum Efficiency (dQE).
desiredRate = 0.1  # e-/pix/frame
tfmin = 3          # min frame time (s)
tfmax = 100        # max frame time (s)

ENF, effReadnoise, frameTime, dQE = fl.compute_frame_time_and_dqe(
    desiredRate, tfmin, tfmax,
    isPhotonCounting, QE_Data, DET_CBE_Data,
    lam, mpix, cphrate.total, 
    det_FWCserial
)
print(f"Calculated Frame Time: {frameTime:.2f} s")
print(f"Differential Quantum Efficiency (dQE): {dQE:.3f}")
print(f"Excess Noise Factor (ENF): {ENF:.2f}")


# Account for the additional noise due to RDI through penalty factors
# These factors increase the variance from different noise sources.
rdi_penalty = fl.rdi_noise_penalty(target, inBandFlux0_sum, starFlux, TimeonRefStar_tRef_per_tTar)
k_sp  = rdi_penalty["k_sp"]
k_det = rdi_penalty["k_det"]
k_lzo = rdi_penalty["k_lzo"]
k_ezo = rdi_penalty["k_ezo"]

# === Detector noise calculation ===
# Calculate various detector noise rates.
detNoiseRate = fl.detector_noise_rates(DET_CBE_Data, monthsAtL2, frameTime, mpix, isPhotonCounting)

# === Variance and SNR Calculation ===
# Compute electron rates for variance calculation and residual speckle rate.
k_pp = config['instrument']['pp_Factor_CBE']
eRatesCore, residSpecRate = fl.compute_variance_rates(
    cphrate=cphrate,
    dQE=dQE,
    ENF=ENF,
    detNoiseRate=detNoiseRate,
    k_sp=k_sp,
    k_det=k_det,
    k_lzo=k_lzo,
    k_ezo=k_ezo,
    f_SR=f_SR,
    starFlux=starFlux,
    selDeltaC=selDeltaC,
    k_pp=k_pp,
    cg=cg,
    speckleThroughput=speckleThroughput,
    Acol=Acol
)

SNRdesired = 5.0
timeToSNR, criticalSNR = fl.compute_tsnr(SNRdesired, eRatesCore, residSpecRate)

print(f"\nTarget SNR = {SNRdesired:.1f} \nCritical SNR = {criticalSNR:.2f}")
print(f"Time to SNR = {timeToSNR/uc.hour:.2f} hours")

if timeToSNR > usableTinteg:
    print(f"Warning: Time to SNR ({timeToSNR/uc.hour:.2f} hrs) exceeds usable integration time ({usableTinteg/uc.hour:.2f} hrs).")
elif timeToSNR <= 0:
    print(f"Warning: Calculated Time to SNR is not positive ({timeToSNR/uc.hour:.2f} hrs). Check input parameters and intermediate calculations.")
else:
    print("Observation is feasible within the allocated time.")

print(f"Run completed at: {datetime.now()}")
<|MERGE_RESOLUTION|>--- conflicted
+++ resolved
@@ -72,15 +72,9 @@
     dist_pc=10.0,
     specType='g0v',
     phaseAng_deg=65,
-<<<<<<< HEAD
     sma_AU=4.1535,
     radius_Rjup=5.6211,
     geomAlb_ag=0.44765,
-=======
-    sma_AU=5,
-    radius_Rjup=1,
-    geomAlb_ag=0.3,
->>>>>>> 3e681f43
     exoZodi=1,
 )
 
